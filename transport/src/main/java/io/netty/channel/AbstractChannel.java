--- conflicted
+++ resolved
@@ -517,12 +517,8 @@
                  */
                 boolean firstRegistration = neverRegistered;
                 /**
-<<<<<<< HEAD
                  * 真正注册的地方 TODO
                  * AbstractNioChannel
-=======
-                 * 注册方法 TODO
->>>>>>> 8019243f
                  */
                 doRegister();
                 neverRegistered = false;
