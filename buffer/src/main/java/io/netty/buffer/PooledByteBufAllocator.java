--- conflicted
+++ resolved
@@ -50,11 +50,7 @@
 
     static {
         /**
-<<<<<<< HEAD
-         * 默认是8 k
-=======
          * 默认 8k
->>>>>>> 8019243f
          */
         int defaultPageSize = SystemPropertyUtil.getInt("io.netty.allocator.pageSize", 8192);
         Throwable pageSizeFallbackCause = null;
